import errno
import json
import libvirt
import os
import shlex
import socket
from io import BytesIO
from subprocess import check_output
from xml.etree import ElementTree as ET

from paramiko import AutoAddPolicy, SSHClient, SSHConfig

from leappto import AbstractMachineProvider, MachineType, Machine, Disk, \
        Package, OperatingSystem, Installation


class LibvirtMachine(Machine):
    # TODO: Libvirt Python API doesn't seem to expose 
    # virDomainSuspend and virDomainResume so use Virsh
    # for the time being
    def suspend(self):
        return check_output(['virsh', 'suspend', self.id])

    def resume(self):
        return check_output(['virsh', 'resume', self.id])


class LibvirtMachineProvider(AbstractMachineProvider):
    def __init__(self, shallow_scan=True):
        self._connection = libvirt.open('qemu:///system')
        self._shallow_scan = shallow_scan
        # Stupid `libvirt` cannot carry out certain *read only* operations while
        # being in read-only mode so just use `open` and fix this later by enumerating
        # networks, checking the MAC of the domain and correlating this against DHCP leases
        # self._connection = libvirt.openReadOnly('qemu:///system')

    @property
    def connection(self):
        return self._connection

    def __del__(self):
        if self._connection:
            self._connection.close()
        del self._connection

    def get_machines(self):
        """
        Get `Machine` description for each active machine

        :return: List[Machine], List of machines running on the system
        """

        def __good_ip(ip):
            """
            Check whether the given IP address is considered good

            :param ip: str, ip address to check
            """
            if ip in {'127.0.0.1', '::1'}:
                return False
            return True

        def __get_ip_addresses(domain):
            """

            :param domain: libvirt.virDomain, Domain for which to fetch the information
            """
            ifaces = domain.interfaceAddresses(libvirt.VIR_DOMAIN_INTERFACE_ADDRESSES_SRC_LEASE, 0)
            for (name, val) in ifaces.items():
                if val['addrs']:
                    for ipaddr in val['addrs']:
                        if not __good_ip(ipaddr['addr']):
                            continue
                        yield ipaddr['addr']

        def __get_attribute(elem, attr):
            """
            Get attribute if we have valid element

            :param elem: xml.etree.ElementTree.Element, element
            :param attr: str, attribute name
            :return: str, attribute value
            """
            if elem is not None:
                return elem.get(attr)

        def __get_storage(disks):
            """
            Get `Disk` objects from XML

            :param disks: List[xml.etree.ElementTree.Element], disk xml elements
            :return: List[Disk], list of Disks
            """
            storage = []
            for disk in disks:
                type_ = disk.get('type')
                backing_file = __get_attribute(disk.find('source[@file]'), 'file')
                driver_type = __get_attribute(disk.find('driver[@type]'), 'type')
                device = __get_attribute(disk.find('target[@dev]'), 'dev')
                storage.append(Disk(type_, backing_file, device, driver_type))
            return storage

        def __get_value(elem):
            """

            :param elem: List[xml.etree.ElementTree.Element], xml tree element
            :return:
            """
            if elem is not None:
                return next(elem.itertext())
            else:
                return ''

        def __virt_inspector_supports_shallow():
            """
            :return: True if virt-inspector supports --no-applications and --no-icon
            """
            inspector_version = check_output(['virt-inspector', '-V'])
            major, minor, _ = inspector_version.split(' ')[1].split('.', 2)
            return (major, minor) >= ('1', '34')


        def __inspect_os(domain_name):
            """

            :param domain_name: str, which domain to inspect
            :return:
            """
<<<<<<< HEAD
            inspector_version = check_output(['virt-inspector', '-V'])
            major, minor, _ = inspector_version.split(' ')[1].split('.', 2)
            # Vagrant always uses qemu:///system, so for now, we always run
            # virt-inspector as root, rather than as the current user
            cmd = ['sudo', 'virt-inspector', '-d', domain_name]
            if int(minor) >= 34 or int(major) > 1:
=======
            cmd = ['virt-inspector', '-d', domain_name]
            if __virt_inspector_supports_shallow():
>>>>>>> 0ee8e254
                cmd.append('--no-icon')
                if self._shallow_scan:
                    cmd.append('--no-applications')
            os_data = check_output(cmd)
            root = ET.fromstring(os_data)
            packages = []

            distro = __get_value(root.find('operatingsystem/distro'))
            major = __get_value(root.find('operatingsystem/major_version'))
            minor = __get_value(root.find('operatingsystem/minor_version'))
            hostname = __get_value(root.find('operatingsystem/hostname'))

            for package in root.findall('operatingsystem/applications/application'):
                name = __get_value(package.find('name'))
                epoch = __get_value(package.find('epoch'))
                version = __get_value(package.find('version'))
                arch = __get_value(package.find('arch'))
                release = __get_value(package.find('release'))
                package = Package(name, '{e}:{v}-{r}-{a}'.format(e=epoch or 0, v=version, a=arch, r=release))
                packages.append(package)

            return (hostname, Installation(OperatingSystem(distro, '{}.{}'.format(major, minor)), packages))

        def __vagrant_ssh_checkoutput(domain_name, command):
            with open(os.devnull, 'w') as devnull:
                cmd = ["vagrant", "ssh", domain_name, "-c", command]
                return check_output(cmd, stderr=devnull)

        def __get_vagrant_data_path_from_domain(domain_name):
            index_path = os.path.join(os.environ['HOME'], '.vagrant.d/data/machine-index/index')
            index = json.load(open(index_path, 'r'))
            for ident, machine in index['machines'].iteritems():
                path_name = os.path.basename(machine['vagrantfile_path'])
                vagrant_name = machine.get('name', 'default')
                if domain_name == path_name + '_' + vagrant_name:
                    return machine['local_data_path']
            return None

        def __get_vagrant_ssh_args_from_domain(domain_name):
            path = __get_vagrant_data_path_from_domain(domain_name)
            path = os.path.join(path, 'provisioners/ansible/inventory/vagrant_ansible_inventory')
            with open(path, 'r') as f:
                for line in f:
                    line = line.strip()
                    if not line or line[0] in (';', '#'):
                        continue
                    return __parse_ansible_inventory_data(line)
            return None

        def __parse_ansible_inventory_data(line):
            parts = shlex.split(line)
            if parts:
                parts = parts[1:]
            args = {}
            mapping = {
                    'ansible_ssh_port': ('port', int),
                    'ansible_ssh_host': ('hostname', str),
                    'ansible_ssh_private_key_file': ('key_filename', str),
                    'ansible_ssh_user': ('username', str)}
            for part in parts:
                key, value = part.split('=', 1)
                if key in mapping:
                    args[mapping[key][0]] = mapping[key][1](value)
            return args

        def __get_vagrant_ssh_client_for_domain(domain_name):
            args = __get_vagrant_ssh_args_from_domain(domain_name)
            if args:
                client = SSHClient()
                client.load_system_host_keys()
                client.set_missing_host_key_policy(AutoAddPolicy())
                client.connect(args.pop('hostname'), **args)
                return client
            return None

        def __get_ssh_info(domain_name):
            client = __get_vagrant_ssh_client_for_domain(domain_name)
            if not client:
                return None
            cmd = """python -c 'import platform; print chr(0xa).join(platform.linux_distribution()[:2])'"""
            _, output, _ = client.exec_command(cmd)
            distro, version = output.read().strip().replace('\r', '').split('\n', 1)
            cmd = """python -c 'import socket; print socket.gethostname()'"""
            _, output, _ = client.exec_command(cmd)
            hostname = output.read().strip()
            cmd = "/sbin/ip -4 -o addr list | grep -E 'e(th|ns)' | sed 's/.*inet \\([0-9\\.]\\+\\)\\/.*$/\\1/g'\n"
            _, output, stderr = client.exec_command(cmd)
            ips = [i.strip() for i in output.read().split('\n') if i.strip()]
            return (ips, hostname, Installation(OperatingSystem(distro, version), []))


        def __get_info_shallow(domain, force_ssh=False):
            result = None
            if not force_ssh:
                domxml = ET.fromstring(domain.XMLDesc(0))
                channel = domxml.find('devices/channel/source')
                if channel is not None:
                    result = __get_agent_info(channel)
                if not result and __virt_inspector_supports_shallow():
                    result = (list(__get_ip_addresses(domain)),) + __inspect_os(domain.name())
            if not result:
                result = __get_ssh_info(domain.name())
            return result

        def __get_agent_info(channel):
            result = -1
            if channel is not None:
                path = channel.attrib['path']
                sock = socket.socket(socket.AF_UNIX, socket.SOCK_STREAM)
                sock.setblocking(0)
                result = sock.connect_ex(path)

            def _consume(flush=False):
                while True:
                    try:
                        data = sock.recv(2 ** 16)
                        if not flush:
                            yield data
                    except socket.error as err:
                        if err.errno not in (errno.EWOULDBLOCK, errno.EAGAIN):
                            raise
                        if flush and err.errno == errno.EWOULDBLOCK:
                            break
            needed = {'os-info': None, 'fqdn': None,
                      'network-interfaces': None}
            if result == 0:
                _consume(flush=True)
                sock.sendall('{"__name__": "refresh", "apiVersion": 3}\n'
                             '{"__name__": "api-version", "apiVersion": 3}\n')
                linebuffer = ""
                for buf in _consume():
                    linebuffer += buf
                    try:
                        line, linebuffer = linebuffer.split('\n', 1)
                    except ValueError:
                        break
                    data = json.loads(line)
                    msg = data.pop('__name__')
                    if msg in needed:
                        needed[msg] = data
                    if all(needed.values()):
                        break
                intfs = needed['network-interfaces']
                ips = [a for i in intfs['interfaces'] for a in i['inet']]
                fqdn = needed['fqdn']['fqdn']
                distro = needed['os-info']['distribution']
                version = needed['os-info']['version']
                return (ips, fqdn, Installation(OperatingSystem(distro, version), []))
            return None


        def __domain_info(domain):
            """
            Create `Machine` description out of `virDomain` object

            :param domain: libvirt.virDomain, Domain for which to fetch the information
            """
            desc = domain.XMLDesc()
            root = ET.fromstring(desc)

            os_type = root.find('os/type')
            typ = next(os_type.itertext())
            vt = MachineType.Default

            if 'kvm' in root.get('type'):
                vt |= MachineType.Kvm
            if 'hvm' in typ:
                vt |= MachineType.Hvm

            '''
            Too much log spew and doesn't work

            try:
                # This can fail on a number of occasions:
                # 1) Theres no guest agent installed
                # 2) The connection doesn't support the call
                hostname = domain.hostname()
            except libvirt.libvirtError:
                hostname = None
            '''

            if self._shallow_scan:
                ips, hostname, inst = __get_info_shallow(domain)
            else:
                hostname, inst = __inspect_os(domain.name())
                ips = list(__get_ip_addresses(domain))

            storage = __get_storage(root.findall("devices/disk[@device='disk']"))

            return LibvirtMachine(domain.UUIDString(), hostname,
                                  ips, os_type.get('arch'), vt, storage,
                                  next(root.find('name').itertext()), inst, self)

        domains = self.connection.listAllDomains(0)
        return [__domain_info(dom) for dom in domains if dom.isActive()]<|MERGE_RESOLUTION|>--- conflicted
+++ resolved
@@ -126,17 +126,8 @@
             :param domain_name: str, which domain to inspect
             :return:
             """
-<<<<<<< HEAD
-            inspector_version = check_output(['virt-inspector', '-V'])
-            major, minor, _ = inspector_version.split(' ')[1].split('.', 2)
-            # Vagrant always uses qemu:///system, so for now, we always run
-            # virt-inspector as root, rather than as the current user
             cmd = ['sudo', 'virt-inspector', '-d', domain_name]
-            if int(minor) >= 34 or int(major) > 1:
-=======
-            cmd = ['virt-inspector', '-d', domain_name]
             if __virt_inspector_supports_shallow():
->>>>>>> 0ee8e254
                 cmd.append('--no-icon')
                 if self._shallow_scan:
                     cmd.append('--no-applications')
